[package]
<<<<<<< HEAD
name = "spot"
version = "0.2.1"
=======
name = "rustyspot"
version = "0.2.0"
>>>>>>> 9021d2a5
edition = "2021"
license = "Apache-2.0"
documentation = "https://github.com/samply/spot"

# See more keys and their definitions at https://doc.rust-lang.org/cargo/reference/manifest.html

[dependencies]
axum = "0.6.12"
#axum-macros = "0.3.7"
clap = { version = "4.2.1", features = ["env", "derive"] }
serde = { version = "1.0.159", features = ["serde_derive"] }
serde_json = "1.0.96"
tokio = { version = "1.27.0", features = ["full"] }
beam-lib = { git = "https://github.com/samply/beam", branch = "develop", features=["http-util"] }
once_cell = "1"

# Logging
tracing = "0.1.37"
tracing-subscriber = { version = "0.3.17", features = ["env-filter"] }
reqwest = { version = "0.11.20", default-features = false, features = ["stream", "default-tls"] }
tower-http = { version = "0.4.4", features = ["cors"] }

[build-dependencies]
build-data = "0.1.4"

[profile.release]
#opt-level = "z"     # Optimize for size.
lto = true          # Enable Link Time Optimization
codegen-units = 1   # Reduce number of codegen units to increase optimizations.
panic = "abort"     # Abort on panic
strip = true        # Automatically strip symbols from the binary.<|MERGE_RESOLUTION|>--- conflicted
+++ resolved
@@ -1,11 +1,6 @@
 [package]
-<<<<<<< HEAD
-name = "spot"
+name = "rustyspot"
 version = "0.2.1"
-=======
-name = "rustyspot"
-version = "0.2.0"
->>>>>>> 9021d2a5
 edition = "2021"
 license = "Apache-2.0"
 documentation = "https://github.com/samply/spot"
