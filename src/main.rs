use axum::{
    extract::{Json, Path, Query, State},
    http::{HeaderMap, HeaderValue},
    response::{sse::Event, IntoResponse, Sse},
    routing::{get, post},
    Router
};
use std::{collections::HashMap, io, path::PathBuf, sync::Arc, time::{SystemTime, UNIX_EPOCH}};

use beam::create_beam_task;
use beam_lib::{BeamClient, MsgId, TaskResult};
use clap::Parser;
use config::Config;
use once_cell::sync::Lazy;
use reqwest::{header, Method, StatusCode};
use serde::{Deserialize, Serialize};
use serde_json::Value;
use tower_http::cors::CorsLayer;
use tracing::{info, warn, Level};
use tracing_subscriber::{util::SubscriberInitExt, EnvFilter};
use tokio::{io::AsyncWriteExt, sync::{mpsc, Mutex}};
use futures_util::{TryFutureExt, TryStreamExt};
use health::{BeamStatus, HealthOutput, Verdict};

mod banner;
mod beam;
mod catalogue;
mod config;
mod health;

static CONFIG: Lazy<Config> = Lazy::new(Config::parse);

static BEAM_CLIENT: Lazy<BeamClient> = Lazy::new(|| {
    BeamClient::new(
        &CONFIG.beam_app_id,
        &CONFIG.beam_secret,
        CONFIG.beam_proxy_url.clone(),
    )
});

type ResultLogSenderMap = Arc<Mutex<HashMap<MsgId, mpsc::Sender<String>>>>;

#[derive(Clone, Default)]
struct SharedState {
    extended_json: Arc<Mutex<Value>>,
    result_log_sender_map: ResultLogSenderMap,
}

#[tokio::main]
async fn main() {
    tracing_subscriber::FmtSubscriber::builder()
        .with_max_level(Level::DEBUG)
        .with_env_filter(EnvFilter::from_default_env())
        .finish()
        .init();

    // TODO: Remove this workaround once clap manages to not choke on URL "".
    if let Ok(var) = std::env::var("CATALOGUE_URL") {
        if var.is_empty() {
            std::env::remove_var("CATALOGUE_URL");
        }
    }

    info!("{:#?}", Lazy::force(&CONFIG));
<<<<<<< HEAD

    // Print the CORS origin
    info!("main: CORS origin: {:?}", CONFIG.cors_origin);

    // TODO: Add check for reachability of beam-proxy
=======
>>>>>>> 42313c5f

    let cors = CorsLayer::new()
        .allow_methods([Method::GET, Method::POST])
        .allow_origin(CONFIG.cors_origin.clone())
        .allow_headers([header::CONTENT_TYPE]);
    
    let mut app = Router::new()
        .route("/health", get(handler_health))
        .route("/beam", post(handle_create_beam_task))
        .route("/beam/:task_id", get(handle_listen_to_beam_tasks));

    let state = if let Some(url) = CONFIG.catalogue_url.clone() {
        let extended_json = catalogue::spawn_thing(url, CONFIG.prism_url.clone());
        app = app.route("/catalogue", get(handle_get_catalogue));
        SharedState { extended_json, result_log_sender_map: Default::default() }
    } else {
        SharedState::default()
    };
    let app = app.with_state(state)
        .layer(axum::middleware::map_response(banner::set_server_header))
        .layer(cors);

    // TODO: Add check for reachability of beam-proxy

    banner::print_banner();

    axum::Server::bind(&CONFIG.bind_addr)
        .serve(app.into_make_service())
        .await
        .unwrap();
}

#[derive(Serialize, Deserialize, Clone)]
struct LensQuery {
    id: MsgId,
    sites: Vec<String>,
    query: String,
}

async fn handler_health() -> Json<HealthOutput> {
    Json(HealthOutput {
        summary: Verdict::Healthy,
        beam: BeamStatus::Ok
    })
}

async fn handle_create_beam_task(
    State(SharedState { result_log_sender_map, .. }): State<SharedState>,
    headers: HeaderMap,
    Json(query): Json<LensQuery>,
) -> Result<impl IntoResponse, (StatusCode, &'static str)> {
    if let Some(log_file) = &CONFIG.log_file {
        tokio::spawn(log_query(log_file, query.clone(), headers, result_log_sender_map));
    }
    let LensQuery { id, sites, query } = query;
    let task = create_beam_task(id, sites, query);
    BEAM_CLIENT.post_task(&task).await.map_err(|e| {
        warn!("Unable to query Beam.Proxy: {}", e);
        (StatusCode::BAD_GATEWAY, "Unable to query Beam.Proxy")
    })?;
    Ok(StatusCode::CREATED)
}

#[derive(Deserialize)]
struct ListenQueryParameters {
    wait_count: u16,
}

async fn handle_listen_to_beam_tasks(
    Path(task_id): Path<MsgId>,
    Query(listen_query_parameter): Query<ListenQueryParameters>,
    State(SharedState { result_log_sender_map, .. }): State<SharedState>
) -> Result<impl IntoResponse, (StatusCode, String)> {
    let resp = BEAM_CLIENT
        .raw_beam_request(
            Method::GET,
            &format!(
                "v1/tasks/{}/results?wait_count={}",
                task_id, listen_query_parameter.wait_count
            ),
        )
        .header(
            header::ACCEPT,
            HeaderValue::from_static("text/event-stream"),
        )
        .send()
        .await
        .map_err(|err| {
            println!(
                "Failed request to {} with error: {}",
                CONFIG.beam_proxy_url, err
            );
            (
                StatusCode::BAD_GATEWAY,
                "Error calling beam, check the server logs.".to_owned(),
            )
        })?;
    let code = resp.status();
    if !code.is_success() {
        return Err((code, resp.text().await.unwrap_or_else(|e| e.to_string())));
    }
    let sender =  result_log_sender_map.lock().await.remove(&task_id);
    if sender.is_none() && CONFIG.log_file.is_some() {
        warn!("Logging is enabled but no log sender found for logging results.");
    }
    let stream = async_sse::decode(resp.bytes_stream().map_err(io::Error::other).into_async_read())
        .and_then(move |event| {
            let sender = sender.clone();
            async move { match event {
                async_sse::Event::Retry(_) => unreachable!("Beam does not send retries!"),
                async_sse::Event::Message(m) => {
                    if let Ok(result) = serde_json::from_slice::<TaskResult<beam_lib::RawString>>(m.data()) {
                        if result.status == beam_lib::WorkStatus::Succeeded {
                            if let Some(sender) = sender {
                                sender.send(result.from.as_ref().split('.').nth(1).unwrap().to_owned()).await.expect("not dropped");
                            }
                        }
                    }
                    Ok(Event::default().data(String::from_utf8_lossy(m.data())).event(m.name()))
                },
            }
        }});
    Ok(Sse::new(stream))
}

async fn log_query(log_file: &PathBuf, query: LensQuery, headers: HeaderMap, result_logger_map: ResultLogSenderMap) {
    #[derive(Serialize)]
    struct Log {
        user_email: String,
        #[serde(flatten)]
        query: LensQuery,
        ts: u128,
        results: Vec<String>
    }
    let (tx, mut rx) = mpsc::channel(query.sites.len());
    result_logger_map.lock().await.insert(query.id, tx);
    let mut results = Vec::with_capacity(query.sites.len());
    while let Some(result) = rx.recv().await {
        results.push(result);
    }
    let user_email = headers
        .get("x-auth-request-email")
        .unwrap_or(&HeaderValue::from_static("Unknown user"))
        .to_str()
        .expect("Should be a valid string")
        .to_owned();
    let mut out = serde_json::to_vec(&Log {
        user_email,
        query,
        results,
        ts: SystemTime::now().duration_since(UNIX_EPOCH).unwrap().as_millis()
    }).expect("Failed to serialize log");
    out.push(b'\n');
    let res = tokio::fs::OpenOptions::new()
        .append(true)
        .open(log_file)
        .and_then(|mut f| async move { f.write(&out).await })
        .await;
    if let Err(e) = res {
        warn!("Failed to write to log file: {e}");
    };
}

async fn handle_get_catalogue(State(state): State<SharedState>) -> Json<Value> {
    // TODO: We can totally avoid this clone by using axum_extra ErasedJson
    Json(state.extended_json.lock().await.clone())
}<|MERGE_RESOLUTION|>--- conflicted
+++ resolved
@@ -62,14 +62,8 @@
     }
 
     info!("{:#?}", Lazy::force(&CONFIG));
-<<<<<<< HEAD
-
-    // Print the CORS origin
+
     info!("main: CORS origin: {:?}", CONFIG.cors_origin);
-
-    // TODO: Add check for reachability of beam-proxy
-=======
->>>>>>> 42313c5f
 
     let cors = CorsLayer::new()
         .allow_methods([Method::GET, Method::POST])
